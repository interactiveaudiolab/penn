from setuptools import find_packages, setup


with open('README.md') as file:
    long_description = file.read()


setup(
    name='penn',
    description='Pitch Estimating Neural Networks (PENN)',
<<<<<<< HEAD
    version='0.0.14',
=======
    version='0.2.0',
>>>>>>> 7b39a6e0
    author='Max Morrison, Caedon Hsieh, Nathan Pruyne, and Bryan Pardo',
    author_email='interactiveaudiolab@gmail.com',
    url='https://github.com/interactiveaudiolab/penn',
    extras_require={
        'train': [
            'librosa',     # 0.9.1
            'matplotlib',  # 3.6.1
            'pyworld',     # 0.3.2
            'scipy',       # 1.9.3
            'torchcrepe'   # 0.0.17
        ],
        'test': [
            'librosa',     # 0.9.1
            'pytest',      # 8.2.2
        ]
    },
    install_requires=[
        'huggingface_hub', # 0.11.1
        'numpy',           # 1.23.4
        'torbi',           # 0.0.1
        'torch',           # 1.12.1+cu113
        'torchaudio',      # 0.12.1+cu113
        'torchutil',       # 0.0.7
        'yapecs'           # 0.0.6
    ],
    packages=find_packages(),
    package_data={'penn': ['assets/*', 'assets/*/*']},
    long_description=long_description,
    long_description_content_type='text/markdown',
    keywords=['audio', 'frequency', 'music', 'periodicity', 'pitch', 'speech'],
    classifiers=['License :: OSI Approved :: MIT License'],
    license='MIT')<|MERGE_RESOLUTION|>--- conflicted
+++ resolved
@@ -8,11 +8,7 @@
 setup(
     name='penn',
     description='Pitch Estimating Neural Networks (PENN)',
-<<<<<<< HEAD
-    version='0.0.14',
-=======
-    version='0.2.0',
->>>>>>> 7b39a6e0
+    version='0.1.0',
     author='Max Morrison, Caedon Hsieh, Nathan Pruyne, and Bryan Pardo',
     author_email='interactiveaudiolab@gmail.com',
     url='https://github.com/interactiveaudiolab/penn',
